--- conflicted
+++ resolved
@@ -2,8 +2,6 @@
 import glob, re, sys
 Import('env')
 
-<<<<<<< HEAD
-=======
 env.Program(["forEachPixel.cc"], LIBS=env.getlibs("afw"))
 env.Program(["image.cc"], LIBS=env.getlibs("afw"))
 env.Program(["image1.cc"], LIBS=env.getlibs("afw"))
@@ -54,32 +52,23 @@
 env.Program("rowColumnStats", ["rowColumnStats.cc"], LIBS=env.getlibs("afw"))
 
 env.Program(["ccd.cc"], LIBS=env.getlibs("afw"))
->>>>>>> 83cb2457
 #
-# Build all cc files
-# (to exclude a file -- e.g. to handle it specially -- test for its name in the loop)
+# Build all ticket test files
 #
-print "RE-ENABLE EXAMPLES"
-for cfile in glob.glob("*.cc"):
-    # DITCH ME TO RE-ENABLE EXAMPLSE
-    if not cfile.startswith("kernelImages"):
-        continue
-    if cfile.startswith("spatialCellExample"):
-        continue
+for cfile in glob.glob("ticket*.cc"):
     env.Program(cfile, LIBS=env.getlibs("afw"))
 
 #-=-=-=-=-=-=-=-=-=-=-=-=-=-=-=-=-=-=-=-=-=-=-=-=-=-=-=-=-=-=-=-=-=-=-=-=-=-=-=-
 #
 # Build the swig extension used to illustrate SpatialCells
 #
-print "RE-ENABLE SPECIAL EXAMPLE"
-# env.CheckSwig("python", ilang="c++",
-#               includedProducts=["afw", "utils", "daf_base", "daf_persistence", "daf_data",
-#                                 "pex_exceptions", "pex_logging", "pex_policy", "security"])
-# 
-# testSpatialCellLib = env.LoadableModuleIncomplete("_testSpatialCellLib",
-#                                                   ["testSpatialCellLib.i", "testSpatialCell.cc"],
-#                                                   CCFLAGS=re.sub("-Wall", "", " ".join(env['CCFLAGS'])),
-#                                                   LIBS=env.getlibs("afw"))
-# 
-# env.Program(["spatialCellExample.cc", "testSpatialCell.cc"], LIBS=env.getlibs("afw"))+env.CheckSwig("python", ilang="c++",
+              includedProducts=["afw", "utils", "daf_base", "daf_persistence", "daf_data",
+                                "pex_exceptions", "pex_logging", "pex_policy", "security"])
+
+testSpatialCellLib = env.LoadableModuleIncomplete("_testSpatialCellLib",
+                                                  ["testSpatialCellLib.i", "testSpatialCell.cc"],
+                                                  CCFLAGS=re.sub("-Wall", "", " ".join(env['CCFLAGS'])),
+                                                  LIBS=env.getlibs("afw"))
+
+env.Program(["spatialCellExample.cc", "testSpatialCell.cc"], LIBS=env.getlibs("afw"))