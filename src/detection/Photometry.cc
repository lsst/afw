// -*- lsst-c++ -*-
#include "lsst/afw/detection/Photometry.h"
#include "lsst/afw/detection/Astrometry.h"
#include "lsst/afw/detection/Shape.h"

namespace lsst { namespace afw { namespace detection {

/// Output to stream os
std::ostream &Photometry::output(std::ostream &os ///< The stream to output to
                                ) const {
    if (size() > 0) {
        return os << "[" << Measurement<Photometry>::output(os) << "]";
    }
    os << getFlux();
    if (getFluxErr() >= 0) {
        os << "+-" << getFluxErr();
    }
    return os;
}

<<<<<<< HEAD

Photometry::Ptr Photometry::average() const {
    double sum = 0.0, sumWeight = 0.0;
    for (Photometry::const_iterator iter = begin(); iter != end(); ++iter) {
        Photometry::ConstPtr phot = *iter;
        if (!phot->empty()) {
            phot = phot->average();
        }
        double flux = phot->getFlux();
        double fluxErr = phot->getFluxErr();
        if (lsst::utils::isnan(flux) || lsst::utils::isnan(fluxErr)) {
            continue;
        }
        double weight = 1.0 / (fluxErr * fluxErr);
        sum += flux * weight;
        sumWeight += weight;
    }
    return Photometry::Ptr(new Photometry(sum / sumWeight, 1.0 / sumWeight));
}

}}} // namespace
=======
LSST_REGISTER_SERIALIZER(lsst::afw::detection::Photometry)
LSST_REGISTER_SERIALIZER(lsst::afw::detection::Astrometry)
LSST_REGISTER_SERIALIZER(lsst::afw::detection::Shape)
>>>>>>> 05061379
<|MERGE_RESOLUTION|>--- conflicted
+++ resolved
@@ -17,8 +17,6 @@
     }
     return os;
 }
-
-<<<<<<< HEAD
 
 Photometry::Ptr Photometry::average() const {
     double sum = 0.0, sumWeight = 0.0;
@@ -40,8 +38,7 @@
 }
 
 }}} // namespace
-=======
+
 LSST_REGISTER_SERIALIZER(lsst::afw::detection::Photometry)
 LSST_REGISTER_SERIALIZER(lsst::afw::detection::Astrometry)
 LSST_REGISTER_SERIALIZER(lsst::afw::detection::Shape)
->>>>>>> 05061379
