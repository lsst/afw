import lsst.pex.config as pexConfig
import collections

__all__ = ("Registry", "makeRegistry", "registerConfig", "registerFactory")

class FactoryConfigPair(object):
    """A simple structure with two fields: factory and ConfigClass
    """
    def __init__(self, factory, ConfigClass):
        self.factory = factory
        self.ConfigClass = ConfigClass

class Registry(collections.Mapping):
    """A base class for global registries, mapping names to factory/ConfigClass pairs.

    There are no hard requirements on factory, but typical usage is as follows:
    - factory is a callable whose call signature is (config, ...extra arguments...)
    - All factories added to a particular registry will have the same call signature
    - All factories in a registry will typical share something important in common.
      For instance if factory is an algorithm registry (a common case), then the
      API of the returned algorithm should be the same for all items in the registry.

    A registry acts like a read-only dictionary with an additional register method to add items.
    The dict contains instances of FactoryConfigPair: an object with two attributes: factory and ConfigClass

    Example:
    registry = Registry()
    class FooConfig(pexConfig.Config):
        val = pexConfig.Field(dtype=int, default=3, doc="parameter for Foo")
    class Foo(object):
        ConfigClass = FooConfig
        def __init__(self, config):
            self.config = config
        def addVal(self, num):
            return self.config.val + num
    registry.register("foo", Foo)
    names = registry.keys() # returns ("foo",)
    fooItem = registry["foo"]
    foo = fooItem.factory(fooItem.ConfigClass())
    foo.addVal(5) # returns config.val + 5
    """
    def __init__(self, configBaseType=pexConfig.Config):
        """Construct a registry of name: FactoryConfigPair objects
        
        @param configBaseType: base class for config classes in registry
        """
        if not issubclass(configBaseType, pexConfig.Config):
            raise TypeError("configBaseType=%r must be a subclass of pexConfig.Config" % (configBaseType,))
        self._configBaseType = configBaseType
        self._dict = {}

    def register(self, name, factory, ConfigClass=None):
        """Add a new item to the registry.
        
        @param factory    A callable that takes a Config instance as its first argument.  A factory may
                          be a Python type, but is not required to be.
        @param ConfigClass  A subclass of pex_config Config used to configure the factory;
                          if None then factory.ConfigClass is used.
        
        @raise AttributeError if ConfigClass is None and factory does not have attribute ConfigClass
        """
        if name in self._dict:
            raise RuntimeError("An item with name %r already exists" % (name,))
        if ConfigClass is None:
            ConfigClass = factory.ConfigClass
        if not issubclass(ConfigClass, pexConfig.Config):
            raise TypeError("ConfigClass=%r is not a subclass of %r" % (self._configBaseType,))
        self._dict[name] = FactoryConfigPair(factory=factory, ConfigClass=ConfigClass)
    
    def __getitem__(self, key):
        return self._dict[key]
    
    def __len__(self):
        return len(self._dict)
    
    def __iter__(self):
        return iter(self._dict)

<<<<<<< HEAD
class RegistryAdaptor(object):
    """Private class that makes a Registry behave like the thing a ConfigChoiceField expects."""

    def __init__(self, registry):
        self.registry = registry

    def __getitem__(self, k):
        return self.registry[k].ConfigClass

class FactoryConfigInstanceDict(lsst.pex.config.ConfigInstanceDict):

    def __init__(self, fullname, typemap, multi, history=None):
        lsst.pex.config.ConfigInstanceDict.__init__(self, fullname, typemap, multi, history)

    def _getFactory(self):
        if self._multi:
            raise AttributeError("Multi-selection field %s has no attribute 'factory'" % self._fullname)
        return self.typemap.registry[self._selection].factory
    factory = property(_getFactory)

    def _getFactories(self):
        if not self._multi:
            raise AttributeError("Single-selection field %s has no attribute 'factories'" % self._fullname)
        return [self.typemap.registry[c].factory for c in self._selection]
    factories = property(_getFactories)

    def apply(self, *args, **kwds):
        """Call the active factory with the active config as the first argument.

        If this is a multi-selection field, return a list obtained by calling each active
        factories with its corresponding active config as its first argument.

        Additional arguments will be passed on to the factory or factories.
        """
        if self._multi:
            return [self.typemap.registry[c].factory(self[c], *args, **kwds) for c in self._selection]
        else:
            return self.factory(self.active, *args, **kwds)

class RegistryField(lsst.pex.config.ConfigChoiceField):

    def __init__(self, doc, registry, default=None, optional=False, multi=False,
                 instanceDictClass=FactoryConfigInstanceDict):
        typemap = RegistryAdaptor(registry)
        lsst.pex.config.ConfigChoiceField.__init__(self, doc, typemap, default, optional, multi,
                                                   instanceDictClass)

def makeRegistry(doc):
=======
def makeRegistry(doc, configBaseType=pexConfig.Config):
>>>>>>> 1482a658
    """A convenience function to create a new registry.
    
    The returned value is an instance of a trivial subclass of Registry whose only purpose is to
    customize its doc string and set attrList.
    """
    cls = type("Registry", (Registry,), {"__doc__": doc})
    return cls(configBaseType=configBaseType)

def registerFactory(name, registry, ConfigClass=None):
    """A decorator that adds a class as a factory in a Registry.

    If the 'ConfigClass' argument is None, the class's ConfigClass attribute will be used.
    """
    def decorate(cls):
<<<<<<< HEAD
        registry.register(name, factory=cls, config=config)
=======
        registry.register(name, factory=cls, ConfigClass=ConfigClass)
>>>>>>> 1482a658
        return cls
    return decorate

def registerConfig(name, registry, factory):
    """A decorator that adds a class as a ConfigClass in a Registry, and associates it with the given factory.
    """
    def decorate(cls):
        registry.register(name, factory=factory, ConfigClass=cls)
        return cls
    return decorate<|MERGE_RESOLUTION|>--- conflicted
+++ resolved
@@ -76,7 +76,6 @@
     def __iter__(self):
         return iter(self._dict)
 
-<<<<<<< HEAD
 class RegistryAdaptor(object):
     """Private class that makes a Registry behave like the thing a ConfigChoiceField expects."""
 
@@ -124,10 +123,7 @@
         lsst.pex.config.ConfigChoiceField.__init__(self, doc, typemap, default, optional, multi,
                                                    instanceDictClass)
 
-def makeRegistry(doc):
-=======
 def makeRegistry(doc, configBaseType=pexConfig.Config):
->>>>>>> 1482a658
     """A convenience function to create a new registry.
     
     The returned value is an instance of a trivial subclass of Registry whose only purpose is to
@@ -142,11 +138,7 @@
     If the 'ConfigClass' argument is None, the class's ConfigClass attribute will be used.
     """
     def decorate(cls):
-<<<<<<< HEAD
-        registry.register(name, factory=cls, config=config)
-=======
         registry.register(name, factory=cls, ConfigClass=ConfigClass)
->>>>>>> 1482a658
         return cls
     return decorate
 
