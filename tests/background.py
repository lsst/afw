--- conflicted
+++ resolved
@@ -324,18 +324,6 @@
 
         
     def testTicket1681OffByOne(self):
-<<<<<<< HEAD
-        im = afwImage.ImageF(40, 40); im.set(5, 6, 100);
-        nx, ny = im.getWidth()//2, im.getHeight()//2
-        print nx, ny
-        bctrl = afwMath.BackgroundControl("LINEAR", nx, ny)
-        bctrl.setStatisticsProperty(afwMath.MEAN)
-        bkd = afwMath.makeBackground(im, bctrl)
-        bim = bkd.getImageF()
-        im.writeFits("im.fits")
-        bim.writeFits("bim.fits")
-
-=======
         if False:                       # doesn't seem to actually test anything, and writes b?im.fits
             im = afwImage.ImageF(40, 40); im.set(5, 6, 100);
             nx, ny = im.getWidth()//2, im.getHeight()//2
@@ -346,7 +334,7 @@
             bim = bkd.getImageF()
             im.writeFits("im.fits")
             bim.writeFits("bim.fits")
->>>>>>> 87a4a37e
+
             
 #-=-=-=-=-=-=-=-=-=-=-=-=-=-=-=-=-=-=-=-=-=-=-=-=-=-=-=-=-=-=-=-=-=-=-=-=-=-=-=-
 
