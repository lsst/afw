--- conflicted
+++ resolved
@@ -395,14 +395,10 @@
     lsst::afw::image::MaskedImage<InternalPixelT> _statsImage; // statistical properties for the grid of subimages
     mutable std::vector<std::vector<double> > _gridColumns; // interpolated columns for the bicubic spline
 
-<<<<<<< HEAD
-    void _set_gridcolumns(Interpolate::Style const interpStyle,
-                          UndersampleStyle const undersampleStyle,
-                          int const iX, std::vector<int> const& ypix) const;
-=======
     void _setGridColumns(Interpolate::Style const interpStyle,
+                         UndersampleStyle const undersampleStyle,
                          int const iX, std::vector<int> const& ypix) const;
->>>>>>> c16ef84d
+
 #if !defined(SWIG) && defined(LSST_makeBackground_getImage)
     BOOST_PP_SEQ_FOR_EACH(LSST_makeBackground_getImage, , LSST_makeBackground_getImage_types)
     BOOST_PP_SEQ_FOR_EACH(LSST_makeBackground_getApproximate, , LSST_makeBackground_getApproximate_types)
